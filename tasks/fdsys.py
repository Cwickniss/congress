--- conflicted
+++ resolved
@@ -243,8 +243,7 @@
       if lastmod and not options.get("cached", False):
         utils.write(lastmod, lastmod_cache_file) 
 
-<<<<<<< HEAD
-=======
+
 def get_package_files(package_name, granule_name, path):
   if not granule_name:
     document_type = "pkg"
@@ -269,7 +268,6 @@
     
   return ret
 
->>>>>>> 9e3531b1
 
 def update_bill_version_list(only_congress):
   bill_versions = { }
